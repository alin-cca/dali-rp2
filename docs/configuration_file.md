--- conflicted
+++ resolved
@@ -536,11 +536,7 @@
 Accuracy will improve once new CSV data is released, which is typically 2 weeks after the end of a quarter. Also, the Kraken REST API is very slow. It may take 20-30 seconds per transaction to retrieve prices for the latest quarter.
 
 ##### Note on Unified CSV File
-<<<<<<< HEAD
-The unified CSV file is a CSV file that contains all the candles for all the assets on the Kraken exchange. It is used to retrieve the price for the transaction if the transaction is older than the latest quarter. The plugin will prompt you to download the unified CSV file if it is needed for the transaction. You can also manually download the file from <!-- markdown-link-check-disable -->[Kraken Exchange](https://support.kraken.com/hc/en-us/articles/360047124832-Downloadable-historical-OHLCVT-Open-High-Low-Close-Volume-Trades-data)<!-- markdown-link-check-enable --> and put it in `.dali_cache/kraken/csv/`.
-=======
 The unified CSV file is a CSV file that contains all the candles for all the assets on the Kraken exchange. It is used to retrieve the price for the transaction if the transaction is older than the latest quarter. The plugin will prompt you to download the unified CSV file if it is needed for the transaction. It is 4 GB as of April 2024. You can also manually download the file from the <!-- markdown-link-check-disable -->[Kraken Exchange](https://support.kraken.com/hc/en-us/articles/360047124832-Downloadable-historical-OHLCVT-Open-High-Low-Close-Volume-Trades-data)<!-- markdown-link-check-enable --> and put it in `.dali_cache/kraken/csv/`.
->>>>>>> c98b7224
 
 ### Binance Locked CCXT
 This plugin makes use of the CCXT plugin, but locks all routes to Binance.com.
