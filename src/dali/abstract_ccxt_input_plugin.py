--- conflicted
+++ resolved
@@ -92,13 +92,8 @@
         super().__init__(account_holder, native_fiat)
         self.__logger: logging.Logger = create_logger(f"{self.exchange_name()}/{self.account_holder}")
         self.__cache_key: str = f"{str(self.exchange_name).lower()}-{account_holder}"
-<<<<<<< HEAD
-        self._client: Exchange = self._initialize_client()
-        self._thread_count = thread_count if thread_count else self.__DEFAULT_THREAD_COUNT
-=======
         self.__client: Exchange = self._initialize_client()
         self.__thread_count = thread_count if thread_count else self.__DEFAULT_THREAD_COUNT
->>>>>>> f4d4def0
         self.__markets: List[str] = []
         self.__start_time: datetime = exchange_start_time
         self.__start_time_ms: int = int(self.__start_time.timestamp()) * _MS_IN_SECOND
@@ -148,7 +143,7 @@
 
     # Parses the symbol (eg. 'BTC/USD') into base and quote assets, and formats notes for the transactions
     @staticmethod
-    def _get_trade(market_pair: str, base_amount: str, quote_amount: str) -> Trade:
+    def _to_trade(market_pair: str, base_amount: str, quote_amount: str) -> Trade:
         assets = market_pair.split("/")
         return Trade(
             base_asset=assets[0],
@@ -202,74 +197,6 @@
     ) -> None:
 
         pagination_detail_set: Optional[AbstractPaginationDetailSet] = self._get_process_deposits_pagination_detail_set()
-<<<<<<< HEAD
-        if not pagination_detail_set:
-            self._logger.error("No Pagination Details for Deposits")
-        else:
-            pagination_detail_iterator: AbstractPaginationDetailsIterator = iter(pagination_detail_set)
-
-            try:
-                while True:
-                    pagination_details: PaginationDetails = next(pagination_detail_iterator)
-                    deposits = self._client.fetch_deposits(
-                        code=pagination_details.symbol,
-                        since=pagination_details.since,
-                        limit=pagination_details.limit,
-                        params=pagination_details.params,
-                    )
-                    # CCXT returns a standardized response from fetch_deposits. 'info' is the exchange-specific information
-                    # in this case from Binance.com
-
-                    # {
-                    #   'info': {
-                    #       'amount': '0.00999800',
-                    #       'coin': 'PAXG',
-                    #       'network': 'ETH',
-                    #       'status': '1',
-                    #       'address': '0x788cabe9236ce061e5a892e1a59395a81fc8d62c',
-                    #       'addressTag': '',
-                    #       'txId': '0xaad4654a3234aa6118af9b4b335f5ae81c360b2394721c019b5d1e75328b09f3',
-                    #       'insertTime': '1599621997000',
-                    #       'transferType': '0',
-                    #       'confirmTimes': '12/12',
-                    #       'unlockConfirm': '12/12',
-                    #       'walletType': '0'
-                    #   },
-                    #   'id': None,
-                    #   'txid': '0xaad4654a3234aa6118af9b4b335f5ae81c360b2394721c019b5d1e75328b09f3',
-                    #   'timestamp': 1599621997000,
-                    #   'datetime': '2020-09-09T03:26:37.000Z',
-                    #   'network': 'ETH',
-                    #   'address': '0x788cabe9236ce061e5a892e1a59395a81fc8d62c',
-                    #   'addressTo': '0x788cabe9236ce061e5a892e1a59395a81fc8d62c',
-                    #   'addressFrom': None,
-                    #   'tag': None,
-                    #   'tagTo': None,
-                    #   'tagFrom': None,
-                    #   'type': 'deposit',
-                    #   'amount': 0.00999800,
-                    #   'currency': 'PAXG',
-                    #   'status': 'ok',
-                    #   'updated': None,
-                    #   'internal': False,
-                    #   'fee': None
-                    # }
-
-                    pagination_detail_iterator.update_fetched_elements(deposits)
-
-                    with ThreadPool(self._thread_count) as pool:
-                        processing_result_list: List[Optional[ProcessOperationResult]] = pool.map(self._process_transfer, deposits)
-
-                    for processing_result in processing_result_list:
-                        if processing_result is None:
-                            continue
-                        if processing_result.intra_transactions:
-                            intra_transactions.extend(processing_result.intra_transactions)
-
-            except StopIteration:
-                # End of pagination details
-                pass
-=======
         # Strip optionality
         if not pagination_detail_set:
             raise Exception("No Pagination Details for Deposits")
@@ -339,7 +266,6 @@
         except StopIteration:
             # End of pagination details
             pass
->>>>>>> f4d4def0
 
     def _process_gains(
         self,
@@ -364,63 +290,6 @@
 
         processing_result_list: List[Optional[ProcessOperationResult]] = []
         pagination_detail_set: Optional[AbstractPaginationDetailSet] = self._get_process_trades_pagination_detail_set()
-<<<<<<< HEAD
-        if not pagination_detail_set:
-            self._logger.error("No Pagination Details for Trades")
-        else:
-            pagination_detail_iterator: AbstractPaginationDetailsIterator = iter(pagination_detail_set)
-            try:
-                while True:
-                    pagination_details: PaginationDetails = next(pagination_detail_iterator)
-                    trades: Optional[List[Dict[str, Union[str, float]]]] = self._client.fetch_my_trades(
-                        symbol=pagination_details.symbol,
-                        since=pagination_details.since,
-                        limit=pagination_details.limit,
-                        params=pagination_details.params,
-                    )
-                    #   {
-                    #       'info':         { ... },                    // the original decoded JSON as is
-                    #       'id':           '12345-67890:09876/54321',  // string trade id
-                    #       'timestamp':    1502962946216,              // Unix timestamp in milliseconds
-                    #       'datetime':     '2017-08-17 12:42:48.000',  // ISO8601 datetime with milliseconds
-                    #       'symbol':       'ETH/BTC',                  // symbol
-                    #       'order':        '12345-67890:09876/54321',  // string order id or undefined/None/null
-                    #       'type':         'limit',                    // order type, 'market', 'limit' or undefined/None/null
-                    #       'side':         'buy',                      // direction of the trade, 'buy' or 'sell'
-                    #       'takerOrMaker': 'taker',                    // string, 'taker' or 'maker'
-                    #       'price':        0.06917684,                 // float price in quote currency
-                    #       'amount':       1.5,                        // amount of base currency
-                    #       'cost':         0.10376526,                 // total cost, `price * amount`,
-                    #       'fee':          {                           // provided by exchange or calculated by ccxt
-                    #           'cost':  0.0015,                        // float
-                    #           'currency': 'ETH',                      // usually base currency for buys, quote currency for sells
-                    #           'rate': 0.002,                          // the fee rate (if available)
-                    #       },
-                    #   }
-
-                    # * The work on ``'fee'`` info is still in progress, fee info may be missing partially or entirely, depending on the exchange capabilities.
-                    # * The ``fee`` currency may be different from both traded currencies (for example, an ETH/BTC order with fees in USD).
-                    # * The ``cost`` of the trade means ``amount * price``. It is the total *quote* volume of the trade (whereas `amount` is the *base* volume).
-                    # * The cost field itself is there mostly for convenience and can be deduced from other fields.
-                    # * The ``cost`` of the trade is a *"gross"* value. That is the value pre-fee, and the fee has to be applied afterwards.
-
-                    pagination_detail_iterator.update_fetched_elements(trades)
-
-                    with ThreadPool(self._thread_count) as pool:
-                        processing_result_list = pool.map(self._process_buy_and_sell, trades)  # type: ignore
-
-                    for processing_result in processing_result_list:
-                        if processing_result is None:
-                            continue
-                        if processing_result.in_transactions:
-                            in_transactions.extend(processing_result.in_transactions)
-                        if processing_result.out_transactions:
-                            out_transactions.extend(processing_result.out_transactions)
-
-            except StopIteration:
-                # End of pagination details
-                pass
-=======
         # Strip optionality
         if not pagination_detail_set:
             raise Exception("No pagination details for trades.")
@@ -478,7 +347,6 @@
         except StopIteration:
             # End of pagination details
             pass
->>>>>>> f4d4def0
 
     def _process_withdrawals(
         self,
@@ -486,69 +354,6 @@
     ) -> None:
 
         pagination_detail_set: Optional[AbstractPaginationDetailSet] = self._get_process_withdrawals_pagination_detail_set()
-<<<<<<< HEAD
-        if not pagination_detail_set:
-            self._logger.error("No Pagination Details for Withdrawals")
-        else:
-            pagination_detail_iterator: AbstractPaginationDetailsIterator = iter(pagination_detail_set)
-            try:
-                while True:
-                    pagination_details: PaginationDetails = next(pagination_detail_iterator)
-                    withdrawals: Optional[List[Dict[str, Union[str, float]]]] = self._client.fetch_withdrawals(
-                        code=pagination_details.symbol,
-                        since=pagination_details.since,
-                        limit=pagination_details.limit,
-                        params=pagination_details.params,
-                    )
-                    # {
-                    #   'info': {
-                    #       'amount': '0.00999800',
-                    #       'coin': 'PAXG',
-                    #       'network': 'ETH',
-                    #       'status': '1',
-                    #       'address': '0x788cabe9236ce061e5a892e1a59395a81fc8d62c',
-                    #       'addressTag': '',
-                    #       'txId': '0xaad4654a3234aa6118af9b4b335f5ae81c360b2394721c019b5d1e75328b09f3',
-                    #       'insertTime': '1599621997000',
-                    #       'transferType': '0',
-                    #       'confirmTimes': '12/12',
-                    #       'unlockConfirm': '12/12',
-                    #       'walletType': '0'
-                    #   },
-                    #   'id': None,
-                    #   'txid': '0xaad4654a3234aa6118af9b4b335f5ae81c360b2394721c019b5d1e75328b09f3',
-                    #   'timestamp': 1599621997000,
-                    #   'datetime': '2020-09-09T03:26:37.000Z',
-                    #   'network': 'ETH',
-                    #   'address': '0x788cabe9236ce061e5a892e1a59395a81fc8d62c',
-                    #   'addressTo': '0x788cabe9236ce061e5a892e1a59395a81fc8d62c',
-                    #   'addressFrom': None,
-                    #   'tag': None,
-                    #   'tagTo': None,
-                    #   'tagFrom': None,
-                    #   'type': 'withdrawal',
-                    #   'amount': 0.00999800,
-                    #   'currency': 'PAXG',
-                    #   'status': 'ok',
-                    #   'updated': None,
-                    #   'internal': False,
-                    #   'fee': None
-                    # }
-                    pagination_detail_iterator.update_fetched_elements(withdrawals)
-
-                    with ThreadPool(self._thread_count) as pool:
-                        processing_result_list: List[Optional[ProcessOperationResult]] = pool.map(self._process_transfer, withdrawals)  # type: ignore
-
-                    for processing_result in processing_result_list:
-                        if processing_result is None:
-                            continue
-                        if processing_result.intra_transactions:
-                            intra_transactions.extend(processing_result.intra_transactions)
-
-            except StopIteration:
-                # End of pagination details
-                pass
-=======
         # Strip optionality
         if not pagination_detail_set:
             raise Exception("No pagination details for withdrawals.")
@@ -614,7 +419,6 @@
         except StopIteration:
             # End of pagination details
             pass
->>>>>>> f4d4def0
 
     ### Single Transaction Processing
 
@@ -632,7 +436,7 @@
         crypto_fee: RP2Decimal
         fee_asset: str = transaction[_FEE][_CURRENCY]
 
-        trade: Trade = self._get_trade(transaction[_SYMBOL], str(transaction[_AMOUNT]), str(transaction[_COST]))
+        trade: Trade = self._to_trade(transaction[_SYMBOL], str(transaction[_AMOUNT]), str(transaction[_COST]))
         if transaction[_SIDE] == _BUY:
             out_asset = trade.quote_asset
             in_asset = trade.base_asset
@@ -650,11 +454,7 @@
             crypto_fee = RP2Decimal(str(transaction[_FEE][_COST]))
         else:
             crypto_fee = ZERO
-<<<<<<< HEAD
-            transaction_fee = RP2Decimal(transaction[_FEE][_COST])
-=======
             transaction_fee = RP2Decimal(str(transaction[_FEE][_COST]))
->>>>>>> f4d4def0
 
             # Users can use other crypto assets to pay for trades
             if fee_asset != out_asset and RP2Decimal(transaction_fee) > ZERO:
@@ -739,7 +539,7 @@
     def _process_sell(self, transaction: Any, notes: Optional[str] = None) -> ProcessOperationResult:
         self._logger.debug("Sell: %s", json.dumps(transaction))
         out_transaction_list: List[OutTransaction] = []
-        trade: Trade = self._get_trade(transaction[_SYMBOL], str(transaction[_AMOUNT]), str(transaction[_COST]))
+        trade: Trade = self._to_trade(transaction[_SYMBOL], str(transaction[_AMOUNT]), str(transaction[_COST]))
 
         # For some reason CCXT outputs amounts in float
         if transaction[_SIDE] == _BUY:
