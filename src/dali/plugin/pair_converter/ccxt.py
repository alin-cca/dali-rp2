--- conflicted
+++ resolved
@@ -193,51 +193,6 @@
     def exchange_graphs(self) -> Dict[str, Graph[str]]:
         return self.__exchange_graphs
 
-<<<<<<< HEAD
-=======
-    def _bfs_cyclic(self, graph: Dict[str, Dict[str, None]], start: str, end: str) -> Optional[List[str]]:
-        # maintain a queue of paths
-        # TO BE IMPLEMENTED - using on vertex queue and one dict?
-        # https://github.com/eprbell/dali-rp2/pull/53#discussion_r924058754
-        queue: List[List[str]] = []
-        visited: Dict[str, None] = {}
-
-        # push the first path into the queue
-        queue.append([start])
-
-        while queue:
-            # get the first path from the queue
-            path: List[str] = queue.pop(0)
-
-            # get the last node from the path
-            node: str = path[-1]
-
-            # path found
-            if node == end:
-                return path
-
-            # enumerate all adjacent nodes, construct a new path and push it into the queue
-            for adjacent in graph.get(node, {}):
-                # prevents an infinite loop.
-                if adjacent not in visited:
-                    new_path: List[str] = list(path)
-                    new_path.append(adjacent)
-                    queue.append(new_path)
-                    visited[adjacent] = None
-
-        # No path found
-        return None
-
-    def _prioritize_quote_assets(self, current_graph: Dict[str, List[str]]) -> None:
-        for base_asset in current_graph.keys():
-            for priority_quote in reversed(_QUOTE_PRIORITY):
-                if priority_quote in current_graph[base_asset]:
-                    current_graph[base_asset].pop(current_graph[base_asset].index(priority_quote))
-                    remainder: List[str] = current_graph[base_asset]
-                    current_graph[base_asset] = [priority_quote]
-                    current_graph[base_asset].extend(remainder)
-
->>>>>>> 37269842
     def get_historic_bar_from_native_source(self, timestamp: datetime, from_asset: str, to_asset: str, exchange: str) -> Optional[HistoricalBar]:
         self.__logger.debug("Converting %s to %s", from_asset, to_asset)
 
@@ -297,12 +252,7 @@
 
         # Build conversion stack, we will iterate over this to find the price for each conversion
         # Then multiply them together to get our final price.
-<<<<<<< HEAD
         for node in pricing_path_list:
-
-=======
-        for node in pricing_path:
->>>>>>> 37269842
             if last_node:
                 conversion_route.append(
                     AssetPairAndHistoricalPrice(
