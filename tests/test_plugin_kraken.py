--- conflicted
+++ resolved
@@ -104,7 +104,6 @@
     client: Exchange = plugin._client
 
     mocker.patch.object(client, "load_markets").return_value = None
-<<<<<<< HEAD
     mocker.patch.object(client, "markets_by_id",
                             {
                                 "XLTCZUSD": [
@@ -114,16 +113,6 @@
                                 'XLTCXXBT': [{_ID: "XLTCXXBT", _BASE_ID: "XLTC", _BASE: "LTC", _QUOTE: "BTC"}],
                             }
                         )
-=======
-    mocker.patch.object(
-        client,
-        "markets_by_id",
-        {
-            "XLTCZUSD": {_ID: "XLTCZUSD", _BASE_ID: "XLTC", _BASE: "LTC", _QUOTE: "USD"},
-            "XLTCXXBT": {_ID: "XLTCXXBT", _BASE_ID: "XLTC", _BASE: "LTC", _QUOTE: "BTC"},
-        },
-    )
->>>>>>> 7032167c
 
     mocker.patch.object(client, "private_post_ledgers").return_value = {
         "error": [],
