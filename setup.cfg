[metadata]
name = dali-rp2
version = 0.4.10
description = Data loader and input generator for RP2 (https://pypi.org/project/rp2/), the privacy-focused, free, open-source US cryptocurrency tax calculator: DaLI removes the need to manually prepare RP2 input files. Just like RP2, DaLI is also free, open-source and it prioritizes user privacy.
long_description_content_type = text/markdown
long_description = file: README.md, CHANGELOG.md
keywords = accounting, altcoin, bitcoin, BTC, capital gains, cost basis, crypto, cryptocurrency, data loader, ETH, ethereum, exchange, finance, form 8949, NFT, privacy, wallet, tax
license = Apache License 2.0
author = eprbell
url = https://github.com/eprbell/dali-rp2
classifiers =
    Development Status :: 4 - Beta
    Intended Audience :: End Users/Desktop
    License :: OSI Approved :: Apache Software License
    Operating System :: OS Independent
    Programming Language :: Python :: 3.7
    Programming Language :: Python :: 3.8
    Programming Language :: Python :: 3.9
    Topic :: Office/Business :: Financial :: Accounting
    Topic :: Utilities
project_urls =
    Source Code = https://github.com/eprbell/dali-rp2
    Developer Documentation = https://github.com/eprbell/dali-rp2/blob/main/README.dev.md
    User Documentation = https://github.com/eprbell/dali-rp2/blob/main/README.md
    Contact = https://eprbell.github.io/eprbell/about.html

[options]
package_dir =
    = src
packages = find:
install_requires =
    Historic-Crypto>=0.1.6
    jsonschema>=3.2.0
    pandas
    pyexcel-ezodf>=0.3.4
    python-dateutil>=2.8.2
    pytz>=2021.3
    requests>=2.26.0
<<<<<<< HEAD
    rp2>=1.0.3
    ccxt>=1.81.30
=======
    rp2>=1.0.4
>>>>>>> 96e8a109

[options.extras_require]
dev =
    autopep8
    bandit
    black
    bumpversion
    flake8
    isort
    mypy==0.942
    pep8
    pre-commit
    pylint
    pytest
    pytest-mock
    rope
    types-jsonschema
    types-python-dateutil
    types-requests

[options.packages.find]
where = src
include_package_data = True
zip_safe = False
python_requires = >=3.7

[options.package_data]
dali = py.typed
* = *.ods

[options.entry_points]
console_scripts =
    dali_us = dali.plugin.country.us:dali_entry<|MERGE_RESOLUTION|>--- conflicted
+++ resolved
@@ -36,12 +36,9 @@
     python-dateutil>=2.8.2
     pytz>=2021.3
     requests>=2.26.0
-<<<<<<< HEAD
-    rp2>=1.0.3
+    rp2>=1.0.4
     ccxt>=1.81.30
-=======
-    rp2>=1.0.4
->>>>>>> 96e8a109
+
 
 [options.extras_require]
 dev =
