[metadata]
name = dali-rp2
version = 0.4.12
description = Data loader and input generator for RP2 (https://pypi.org/project/rp2/), the privacy-focused, free, open-source US cryptocurrency tax calculator: DaLI removes the need to manually prepare RP2 input files. Just like RP2, DaLI is also free, open-source and it prioritizes user privacy.
long_description_content_type = text/markdown
long_description = file: README.md, CHANGELOG.md
keywords = accounting, altcoin, bitcoin, BTC, capital gains, cost basis, crypto, cryptocurrency, data loader, ETH, ethereum, exchange, finance, form 8949, NFT, privacy, wallet, tax
license = Apache License 2.0
author = eprbell
url = https://github.com/eprbell/dali-rp2
classifiers =
    Development Status :: 4 - Beta
    Intended Audience :: End Users/Desktop
    License :: OSI Approved :: Apache Software License
    Operating System :: OS Independent
    Programming Language :: Python :: 3.7
    Programming Language :: Python :: 3.8
    Programming Language :: Python :: 3.9
    Programming Language :: Python :: 3.10
    Topic :: Office/Business :: Financial :: Accounting
    Topic :: Utilities
project_urls =
    Source Code = https://github.com/eprbell/dali-rp2
    Developer Documentation = https://github.com/eprbell/dali-rp2/blob/main/README.dev.md
    User Documentation = https://github.com/eprbell/dali-rp2/blob/main/README.md
    Contact = https://eprbell.github.io/eprbell/about.html

[options]
package_dir =
    = src
packages = find:
install_requires =
    Historic-Crypto>=0.1.6
    jsonschema>=3.2.0
    pandas
    pyexcel-ezodf>=0.3.4
    python-dateutil>=2.8.2
    pytz>=2021.3
    requests>=2.26.0
<<<<<<< HEAD
    rp2>=1.0.4
    ccxt>=1.81.30
=======
    rp2>=1.0.6
>>>>>>> 5c150723

[options.extras_require]
dev =
    autopep8
    bandit
    black
    bumpversion
    flake8
    isort
    mypy==0.942
    pep8
    pre-commit
    pylint>=2.14.0
    pytest
    pytest-mock
    rope
    types-jsonschema
    types-python-dateutil
    types-requests

[options.packages.find]
where = src
include_package_data = True
zip_safe = False
python_requires = >=3.7

[options.package_data]
dali = py.typed
* = *.ods

[options.entry_points]
console_scripts =
    dali_us = dali.plugin.country.us:dali_entry<|MERGE_RESOLUTION|>--- conflicted
+++ resolved
@@ -37,12 +37,8 @@
     python-dateutil>=2.8.2
     pytz>=2021.3
     requests>=2.26.0
-<<<<<<< HEAD
-    rp2>=1.0.4
     ccxt>=1.81.30
-=======
     rp2>=1.0.6
->>>>>>> 5c150723
 
 [options.extras_require]
 dev =
